--- conflicted
+++ resolved
@@ -1,11 +1,7 @@
 import { NextRequest, NextResponse } from 'next/server';
 import { getAirtableClient } from '@/lib/airtable/client';
 import { db } from '@/lib/db';
-<<<<<<< HEAD
-import { leads, campaigns, type NewLead } from '@/lib/db/schema';
-=======
 import { leads, type NewLead } from '@/lib/db/schema';
->>>>>>> f571269e
 import { eq } from 'drizzle-orm';
 
 export const runtime = 'nodejs';
@@ -43,26 +39,10 @@
     console.log('[Airtable Sync] Starting automated sync...');
     const startTime = Date.now();
 
-    // CRITICAL FIX - STEP A: Pre-compute campaign mapping (formId → campaign.id)
-    console.log('[Airtable Sync] Building campaign mapping...');
-    const allCampaigns = await db.query.campaigns.findMany({
-      where: eq(campaigns.clientId, UYSP_CLIENT_ID),
-    });
-
-    // Build Map<formId, campaign.id> for efficient lookup
-    const formIdToCampaignId = new Map<string, string>();
-    for (const campaign of allCampaigns) {
-      if (campaign.formId) {
-        formIdToCampaignId.set(campaign.formId, campaign.id);
-      }
-    }
-    console.log(`[Airtable Sync] Mapped ${formIdToCampaignId.size} campaigns to form IDs`);
-
     const airtable = getAirtableClient();
     let totalFetched = 0;
     let totalUpdated = 0;
     let totalCreated = 0;
-    let totalEnriched = 0; // Track how many leads got campaign_id enriched
     let errors = 0;
 
     await airtable.streamAllLeads(async (record) => {
@@ -70,13 +50,6 @@
 
       try {
         const leadData = airtable.mapToDatabaseLead(record, UYSP_CLIENT_ID);
-
-        // CRITICAL FIX - STEP B & C: Enrich lead with campaign_id
-        // Use formId to lookup corresponding campaign.id from pre-computed Map
-        if (leadData.formId && formIdToCampaignId.has(leadData.formId)) {
-          leadData.campaignId = formIdToCampaignId.get(leadData.formId);
-          totalEnriched++;
-        }
 
         // Find existing lead by Airtable record ID
         const existing = await db.query.leads.findFirst({
@@ -119,14 +92,12 @@
       totalFetched,
       totalUpdated,
       totalCreated,
-      totalEnriched, // NEW: Track how many leads got campaign_id populated
       errors,
       durationSeconds: duration,
       timestamp: new Date().toISOString(),
     };
 
     console.log('[Airtable Sync] Completed:', summary);
-    console.log(`[Airtable Sync] Successfully enriched ${totalEnriched} leads with campaign_id`);
 
     return NextResponse.json(summary);
   } catch (error) {
